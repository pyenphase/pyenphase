--- conflicted
+++ resolved
@@ -19,11 +19,8 @@
 __all__ = (
     AUTH_TOKEN_MIN_VERSION,
     "Envoy",
-<<<<<<< HEAD
+    "EnvoyData",
     "EnvoyTokenAuth",
-=======
-    "EnvoyData",
->>>>>>> 8785e308
     "EnvoyError",
     "EnvoyCommunicationError",
     "EnvoyFirmwareCheckError",
