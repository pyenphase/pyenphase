--- conflicted
+++ resolved
@@ -1,8 +1,4 @@
 """Envoy production data updater"""
-<<<<<<< HEAD
-"""Envoy production data updater"""
-=======
->>>>>>> 6471ca0e
 import logging
 from typing import Any
 
