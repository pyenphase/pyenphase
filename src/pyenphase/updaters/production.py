--- conflicted
+++ resolved
@@ -70,17 +70,12 @@
                     e,
                 )
                 return None
-<<<<<<< HEAD
-            # with current endpoint we won't get here on a 401
-            raise  # pragma: no cover
-=======
-            _LOGGER.debug(
+            _LOGGER.debug(   # pragma: no cover
                 "Authentication required for %s, re-raising exception: %s",
                 self.end_point,
                 e,
             )
-            raise
->>>>>>> a8e3db3f
+            raise  # pragma: no cover
 
         active_phase_count = 0
         phase_count = self._common_properties.phase_count
