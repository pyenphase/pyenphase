--- conflicted
+++ resolved
@@ -21,7 +21,6 @@
     URL_DRY_CONTACT_STATUS,
     URL_GRID_RELAY,
     URL_TARIFF,
-    CommonProperties,
     SupportedFeatures,
 )
 from .exceptions import (
@@ -33,6 +32,7 @@
 from .json import json_loads
 from .models.common import CommonProperties
 from .models.envoy import EnvoyData
+from .models.meters import EnvoyMeterType, EnvoyPhaseMode
 from .models.tariff import EnvoyStorageMode
 from .ssl import NO_VERIFY_SSL_CONTEXT
 from .updaters.api_v1_production import EnvoyApiV1ProductionUpdater
@@ -102,11 +102,7 @@
         self._updaters: list[EnvoyUpdater] = []
         self._endpoint_cache: dict[str, httpx.Response] = {}
         self.data: EnvoyData | None = None
-<<<<<<< HEAD
-        self._common_properties: dict[str, Any] = {}
-=======
         self._common_properties: CommonProperties = CommonProperties()
->>>>>>> 1d007ac3
 
     async def setup(self) -> None:
         """Obtain the firmware version for later Envoy authentication."""
@@ -267,15 +263,24 @@
         return self._supported_features
 
     @property
-    def common_properties(self) -> dict[str, Any]:
-        """Return the supported features."""
-        assert self._common_properties is not None, "Call setup() first"  # nosec
-        return self._common_properties
+    def ct_consumption_type(self) -> EnvoyMeterType | None:
+        """Return the type of consumption CT installed, if any."""
+        return self._common_properties.consumption_meter_type
+
+    @property
+    def ct_meter_count(self) -> int:
+        """Return the number of configured ct meters."""
+        return self._common_properties.ct_meter_count
+
+    @property
+    def phase_mode(self) -> EnvoyPhaseMode | None:
+        """Return the Envoy Phase Mode."""
+        return self._common_properties.phase_mode
 
     @property
     def phase_count(self) -> int:
         """Return the number of configured phases."""
-        return self._common_properties.get(CommonProperties.PHASECOUNT, 1)
+        return self._common_properties.phase_count
 
     async def _make_cached_request(
         self, request_func: Callable[[str], Awaitable[httpx.Response]], endpoint: str
