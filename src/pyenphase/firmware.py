--- conflicted
+++ resolved
@@ -136,18 +136,11 @@
             if debugon:
                 request_end = time.monotonic()
                 _LOGGER.debug(
-<<<<<<< HEAD
-                    "Request reply in %s sec from %s status %s",
-                    round(request_end - request_start, 1),
-                    self._url,
-                    status_code,
-=======
                     "Request reply in %s sec from %s status %s: %s",
                     round(request_end - request_start, 1),
                     self._url,
                     status_code,
                     content,
->>>>>>> 7c69d487
                 )
             xml = etree.fromstring(content)  # nosec  # noqa: S320
             if (device_tag := xml.find("device")) is not None:
