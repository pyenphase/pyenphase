--- conflicted
+++ resolved
@@ -1556,7 +1556,6 @@
         with pytest.raises(TypeError):
             await envoy.set_storage_mode("invalid")
 
-<<<<<<< HEAD
         # test error returned by action methods calling _json_request
         respx.put(URL_TARIFF).mock(return_value=Response(300, json={}))
         with pytest.raises(EnvoyError):
@@ -1576,7 +1575,7 @@
         )
         with pytest.raises(EnvoyError):
             await envoy.set_reserve_soc(50)
-=======
+
         # test correct handling if storage_settings mode = None
         # should result no longer throw Valueerror but result in None value
         json_data = load_json_fixture(version, "admin_lib_tariff")
@@ -1584,7 +1583,6 @@
         respx.get("/admin/lib/tariff").mock(return_value=Response(200, json=json_data))
         await envoy.update()
         assert envoy.data.tariff.storage_settings.mode is None
->>>>>>> 3708a543
 
         # COV test with missing logger
         json_data = load_json_fixture(version, "admin_lib_tariff")
