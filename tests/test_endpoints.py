--- conflicted
+++ resolved
@@ -2120,18 +2120,4 @@
     assert (
         envoy._common_properties.consumption_meter_type
         == common_properties["consumptionMeter"]
-<<<<<<< HEAD
-    )
-
-    if production_phases is None:
-        assert data.system_production_phases is None
-    if consumption_phases is None:
-        assert data.system_consumption_phases is None
-
-    if data.system_production_phases is None:
-        assert not production_phases
-    if envoy.data.system_consumption_phases is None:
-        assert not consumption_phases
-=======
-    )
->>>>>>> f5cbea7b
+    )