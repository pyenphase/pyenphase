"""Test auth functions."""

import json
import logging
from os import listdir
from os.path import isfile, join
from unittest.mock import patch

import aiohttp
import jwt
import pytest
from aioresponses import aioresponses

from pyenphase import Envoy, EnvoyTokenAuth
from pyenphase.auth import EnvoyLegacyAuth
from pyenphase.const import URL_AUTH_CHECK_JWT
from pyenphase.exceptions import EnvoyAuthenticationError, EnvoyAuthenticationRequired

from .common import (
    get_mock_envoy,
    load_fixture,
    load_json_fixture,
    mock_response,
    prep_envoy,
    start_7_firmware_mock,
    temporary_log_level,
)

LOGGER = logging.getLogger(__name__)


@pytest.mark.asyncio
async def test_wrong_auth_order_with_7_6_175_standard(
    mock_aioresponse: aioresponses, test_client_session: aiohttp.ClientSession
) -> None:
    """Test data collected fails before auth is done"""
    version = "7.6.175_standard"
    start_7_firmware_mock(mock_aioresponse)
    await prep_envoy(mock_aioresponse, "127.0.0.1", version)
    envoy = Envoy("127.0.0.1", client=test_client_session)
    await envoy.setup()

    with pytest.raises(EnvoyAuthenticationRequired):
        await envoy.update()

    # now in correct order
    await envoy.authenticate("username", "password")
    data = await envoy.update()
    assert data


@pytest.mark.asyncio
async def test_with_3_9_36_firmware_bad_auth(
    mock_aioresponse: aioresponses, test_client_session: aiohttp.ClientSession
) -> None:
    """Verify with 3.9.36 firmware with incorrect auth."""
    version = "3.9.36_bad_auth"
<<<<<<< HEAD
    mock_response(
        mock_aioresponse,
        "get",
        "https://127.0.0.1/info",
        status=200,
        body=await load_fixture(version, "info"),
    )
    mock_response(
        mock_aioresponse, "get", "https://127.0.0.1/info.xml", status=200, body=""
    )
    mock_response(mock_aioresponse, "get", "https://127.0.0.1/production", status=404)
    mock_response(
        mock_aioresponse, "get", "https://127.0.0.1/production.json", status=404
    )
    mock_response(
        mock_aioresponse,
        "get",
        "https://127.0.0.1/api/v1/production",
        status=401,
        payload=await load_json_fixture(version, "api_v1_production"),
    )
    mock_response(
        mock_aioresponse,
        "get",
=======
    mock_aioresponse.get(
        "https://127.0.0.1/info", status=200, body=await load_fixture(version, "info")
    )
    mock_aioresponse.get("https://127.0.0.1/info.xml", status=200, body="")
    mock_aioresponse.get("https://127.0.0.1/production", status=404)
    mock_aioresponse.get("https://127.0.0.1/production.json", status=404)
    mock_aioresponse.get(
        "https://127.0.0.1/api/v1/production",
        status=401,
        payload=await load_json_fixture(version, "api_v1_production"),
    )
    mock_aioresponse.get(
>>>>>>> 7c69d487
        "https://127.0.0.1/api/v1/production/inverters",
        status=200,
        payload=await load_json_fixture(version, "api_v1_production_inverters"),
    )
<<<<<<< HEAD
    mock_response(
        mock_aioresponse,
        "get",
        "https://127.0.0.1/ivp/ensemble/inventory",
        status=200,
        payload=[],
=======
    mock_aioresponse.get(
        "https://127.0.0.1/ivp/ensemble/inventory", status=200, payload=[]
>>>>>>> 7c69d487
    )

    path = f"tests/fixtures/{version}"
    files = [f for f in listdir(path) if isfile(join(path, f))]
    if "admin_lib_tariff" in files:
        try:
            json_data = await load_json_fixture(version, "admin_lib_tariff")
        except json.decoder.JSONDecodeError:
            json_data = None
<<<<<<< HEAD
        mock_response(
            mock_aioresponse,
            "get",
            "https://127.0.0.1/admin/lib/tariff",
            status=200,
            payload=json_data,
        )
    else:
        mock_response(
            mock_aioresponse, "get", "https://127.0.0.1/admin/lib/tariff", status=401
        )

    mock_response(
        mock_aioresponse, "get", "https://127.0.0.1/ivp/meters", status=200, payload=[]
    )

    # Add the HTTP version of api/v1/production with 401 as well
    mock_response(
        mock_aioresponse,
        "get",
=======
        mock_aioresponse.get(
            "https://127.0.0.1/admin/lib/tariff", status=200, payload=json_data
        )
    else:
        mock_aioresponse.get("https://127.0.0.1/admin/lib/tariff", status=401)

    mock_aioresponse.get("https://127.0.0.1/ivp/meters", status=200, payload=[])

    # Add the HTTP version of api/v1/production with 401 as well
    mock_aioresponse.get(
>>>>>>> 7c69d487
        "http://127.0.0.1/api/v1/production",
        status=401,
        payload=await load_json_fixture(version, "api_v1_production"),
    )

    # Add other required endpoints for the probe
<<<<<<< HEAD
    mock_response(
        mock_aioresponse,
        "get",
        "https://127.0.0.1/production.json?details=1",
        status=404,
    )
    mock_response(
        mock_aioresponse,
        "get",
        "http://127.0.0.1/production.json?details=1",
        status=404,
    )
    mock_response(
        mock_aioresponse,
        "get",
=======
    mock_aioresponse.get("https://127.0.0.1/production.json?details=1", status=404)
    mock_aioresponse.get("http://127.0.0.1/production.json?details=1", status=404)
    mock_aioresponse.get(
>>>>>>> 7c69d487
        "http://127.0.0.1/production",
        status=200,
        body=await load_fixture(version, "production"),
    )

    with pytest.raises(EnvoyAuthenticationRequired):
        await get_mock_envoy(test_client_session)


@pytest.mark.asyncio
async def test_production_with_3_9_36_firmware_bad_auth(
    mock_aioresponse: aioresponses, test_client_session: aiohttp.ClientSession
) -> None:
    """Test Authentication failed for http://127.0.0.1/api/v1/production."""
    version = "3.9.36_bad_auth"
<<<<<<< HEAD
    mock_response(
        mock_aioresponse,
        "get",
        "https://127.0.0.1/info",
        status=200,
        body=await load_fixture(version, "info"),
    )
    mock_response(
        mock_aioresponse, "get", "https://127.0.0.1/info.xml", status=200, body=""
    )
    mock_response(mock_aioresponse, "get", "https://127.0.0.1/production", status=404)
    mock_response(
        mock_aioresponse, "get", "https://127.0.0.1/production.json", status=404
    )
    mock_response(
        mock_aioresponse,
        "get",
        "https://127.0.0.1/api/v1/production",
        status=401,
        payload=await load_json_fixture(version, "api_v1_production"),
    )
    mock_response(
        mock_aioresponse,
        "get",
=======
    mock_aioresponse.get(
        "https://127.0.0.1/info", status=200, body=await load_fixture(version, "info")
    )
    mock_aioresponse.get("https://127.0.0.1/info.xml", status=200, body="")
    mock_aioresponse.get("https://127.0.0.1/production", status=404)
    mock_aioresponse.get("https://127.0.0.1/production.json", status=404)
    mock_aioresponse.get(
        "https://127.0.0.1/api/v1/production",
        status=401,
        payload=await load_json_fixture(version, "api_v1_production"),
    )
    mock_aioresponse.get(
>>>>>>> 7c69d487
        "https://127.0.0.1/api/v1/production/inverters",
        status=200,
        payload=await load_json_fixture(version, "api_v1_production_inverters"),
    )
<<<<<<< HEAD
    mock_response(
        mock_aioresponse,
        "get",
        "https://127.0.0.1/ivp/ensemble/inventory",
        status=200,
        payload=[],
=======
    mock_aioresponse.get(
        "https://127.0.0.1/ivp/ensemble/inventory", status=200, payload=[]
>>>>>>> 7c69d487
    )

    path = f"tests/fixtures/{version}"
    files = [f for f in listdir(path) if isfile(join(path, f))]
    if "admin_lib_tariff" in files:
        try:
            json_data = await load_json_fixture(version, "admin_lib_tariff")
        except json.decoder.JSONDecodeError:
            json_data = None
<<<<<<< HEAD
        mock_response(
            mock_aioresponse,
            "get",
            "https://127.0.0.1/admin/lib/tariff",
            status=200,
            payload=json_data,
        )
    else:
        mock_response(
            mock_aioresponse, "get", "https://127.0.0.1/admin/lib/tariff", status=401
        )

    mock_response(
        mock_aioresponse, "get", "https://127.0.0.1/ivp/meters", status=200, payload=[]
    )

    # Add the HTTP version of api/v1/production with 401 as well
    mock_response(
        mock_aioresponse,
        "get",
=======
        mock_aioresponse.get(
            "https://127.0.0.1/admin/lib/tariff", status=200, payload=json_data
        )
    else:
        mock_aioresponse.get("https://127.0.0.1/admin/lib/tariff", status=401)

    mock_aioresponse.get("https://127.0.0.1/ivp/meters", status=200, payload=[])

    # Add the HTTP version of api/v1/production with 401 as well
    mock_aioresponse.get(
>>>>>>> 7c69d487
        "http://127.0.0.1/api/v1/production",
        status=401,
        payload=await load_json_fixture(version, "api_v1_production"),
    )

    # Add other required endpoints for the probe
<<<<<<< HEAD
    mock_response(
        mock_aioresponse,
        "get",
        "https://127.0.0.1/production.json?details=1",
        status=404,
    )
    mock_response(
        mock_aioresponse,
        "get",
        "http://127.0.0.1/production.json?details=1",
        status=404,
    )
    mock_response(
        mock_aioresponse,
        "get",
=======
    mock_aioresponse.get("https://127.0.0.1/production.json?details=1", status=404)
    mock_aioresponse.get("http://127.0.0.1/production.json?details=1", status=404)
    mock_aioresponse.get(
>>>>>>> 7c69d487
        "http://127.0.0.1/production",
        status=200,
        body=await load_fixture(version, "production"),
    )

    with pytest.raises(EnvoyAuthenticationRequired):
        await get_mock_envoy(test_client_session)


@pytest.mark.parametrize(
    (
        "username",
        "password",
    ),
    [
        ("installer", ""),
        ("envoy", ""),
    ],
)
@pytest.mark.asyncio
async def test_known_users_with_3_9_36_firmware(
    username: str,
    password: str,
    mock_aioresponse: aioresponses,
    test_client_session: aiohttp.ClientSession,
) -> None:
    """Test successful login with known usernames."""
    version = "3.9.36"
    await prep_envoy(mock_aioresponse, "127.0.0.1", version)

    envoy = Envoy("127.0.0.1", client=test_client_session)
    await envoy.setup()
    await envoy.authenticate(username, password)

    # test cookies function now cookies are not on request
    assert envoy.auth
    used_cookies = envoy.auth.cookies
    assert used_cookies == {}

    data = await envoy.update()
    assert data

    # cov: force test failure of Digest authentication for local Envoy.
    assert isinstance(envoy.auth, EnvoyLegacyAuth)
    envoy.auth.local_password = ""
    assert envoy.auth.auth is None


@pytest.mark.asyncio
async def test_unknown_user_with_3_9_36_firmware(
    mock_aioresponse: aioresponses, test_client_session: aiohttp.ClientSession
) -> None:
    """Test Could not setup authentication object with 3.9.x"""
    version = "3.9.36"
    await prep_envoy(mock_aioresponse, "127.0.0.1", version)

    envoy = Envoy("127.0.0.1", client=test_client_session)
    await envoy.setup()
    with pytest.raises(EnvoyAuthenticationRequired):
        await envoy.authenticate("unknown", None)


@pytest.mark.parametrize(
    (
        "username",
        "password",
    ),
    [
        ("installer", ""),
        ("envoy", ""),
        ("unknown", ""),
    ],
)
@pytest.mark.asyncio
async def test_blank_passwords_with_7_6_175_standard(
    username: str,
    password: str,
    mock_aioresponse: aioresponses,
    test_client_session: aiohttp.ClientSession,
) -> None:
    """Test Could not setup authentication object with 7.6.x"""
    version = "7.6.175_standard"
    start_7_firmware_mock(mock_aioresponse)
    await prep_envoy(mock_aioresponse, "127.0.0.1", version)

    envoy = Envoy("127.0.0.1", client=test_client_session)

    await envoy.setup()

    with pytest.raises(EnvoyAuthenticationRequired):
        await envoy.authenticate(username, password)


@pytest.mark.asyncio
async def test_no_token_obtained_with_7_6_175_standard(
    mock_aioresponse: aioresponses, test_client_session: aiohttp.ClientSession
) -> None:
    """Test Unable to obtain token for Envoy authentication"""
    version = "7.6.175_standard"
    start_7_firmware_mock(mock_aioresponse)
    await prep_envoy(mock_aioresponse, "127.0.0.1", version)

    with patch("pyenphase.EnvoyTokenAuth._obtain_token", return_value=None):
        envoy = Envoy("127.0.0.1", client=test_client_session)
        await envoy.setup()
        with pytest.raises(EnvoyAuthenticationError):
            await envoy.authenticate("username", "password")


@pytest.mark.asyncio
async def test_jwt_failure_with_7_6_175_standard(
    mock_aioresponse: aioresponses, test_client_session: aiohttp.ClientSession
) -> None:
    """Test Unable to verify token for Envoy authentication"""
    version = "7.6.175_standard"
    start_7_firmware_mock(mock_aioresponse)
    await prep_envoy(mock_aioresponse, "127.0.0.1", version)

<<<<<<< HEAD
    mock_response(
        mock_aioresponse,
        "get",
        "https://127.0.0.1" + URL_AUTH_CHECK_JWT,
        reset=True,
        status=404,
        body="no jwt",
    )

=======
    from .common import override_mock

    override_mock(
        mock_aioresponse,
        "get",
        "https://127.0.0.1" + URL_AUTH_CHECK_JWT,
        status=404,
        body="no jwt",
    )

>>>>>>> 7c69d487
    envoy = Envoy("127.0.0.1", client=test_client_session)
    await envoy.setup()
    with pytest.raises(EnvoyAuthenticationError):
        await envoy.authenticate("username", "password")


@pytest.mark.asyncio
async def test_no_remote_login_with_7_6_175_standard(
    mock_aioresponse: aioresponses, test_client_session: aiohttp.ClientSession
) -> None:
    """Test Unable to login to Enlighten to obtain session ID from https://enlighten.enphaseenergy.com/login/login.json?"""
    version = "7.6.175_standard"
    start_7_firmware_mock(mock_aioresponse)
    await prep_envoy(mock_aioresponse, "127.0.0.1", version)

<<<<<<< HEAD
    mock_response(
        mock_aioresponse,
        "post",
        "https://enlighten.enphaseenergy.com/login/login.json?",
        reset=True,
=======
    from .common import override_mock

    override_mock(
        mock_aioresponse,
        "post",
        "https://enlighten.enphaseenergy.com/login/login.json?",
>>>>>>> 7c69d487
        status=500,
        payload={
            "session_id": "1234567890",
            "user_id": "1234567890",
            "user_name": "test",
            "first_name": "Test",
            "is_consumer": True,
            "manager_token": "1234567890",
        },
    )
<<<<<<< HEAD
    mock_response(
        mock_aioresponse,
        "post",
        "https://entrez.enphaseenergy.com/tokens",
        reset=True,
        status=500,
        body="token",
    )
    mock_response(
        mock_aioresponse,
        "get",
        "https://127.0.0.1/auth/check_jwt",
        reset=True,
=======
    override_mock(
        mock_aioresponse,
        "post",
        "https://entrez.enphaseenergy.com/tokens",
        status=500,
        body="token",
    )
    override_mock(
        mock_aioresponse,
        "get",
        "https://127.0.0.1/auth/check_jwt",
>>>>>>> 7c69d487
        status=200,
        payload={},
    )

    envoy = Envoy("127.0.0.1", client=test_client_session)
    await envoy.setup()
    with pytest.raises(EnvoyAuthenticationError):
        await envoy.authenticate("username", "password")


@pytest.mark.asyncio
async def test_no_remote_token_with_7_6_175_standard(
    mock_aioresponse: aioresponses, test_client_session: aiohttp.ClientSession
) -> None:
    """Test Unable to obtain token for Envoy authentication from https://entrez.enphaseenergy.com/tokens"""
    version = "7.6.175_standard"
    start_7_firmware_mock(mock_aioresponse)
    await prep_envoy(mock_aioresponse, "127.0.0.1", version)

<<<<<<< HEAD
    # The login endpoint is already mocked with 200 by start_7_firmware_mock
    # Only override the tokens endpoint to fail
    mock_response(
        mock_aioresponse,
        "post",
        "https://entrez.enphaseenergy.com/tokens",
        reset=True,
=======
    from .common import override_mock

    # The login endpoint is already mocked with 200 by start_7_firmware_mock
    # Only override the tokens endpoint to fail
    override_mock(
        mock_aioresponse,
        "post",
        "https://entrez.enphaseenergy.com/tokens",
>>>>>>> 7c69d487
        status=500,
        body="token",
    )

    envoy = Envoy("127.0.0.1", client=test_client_session)
    await envoy.setup()
    with pytest.raises(EnvoyAuthenticationError):
        await envoy.authenticate("username", "password")

    assert isinstance(envoy.auth, EnvoyTokenAuth)
    with pytest.raises(EnvoyAuthenticationRequired):
        assert envoy.auth.token_type == "owner"


@pytest.mark.asyncio
async def test_enlighten_json_error_with_7_6_175_standard(
    mock_aioresponse: aioresponses, test_client_session: aiohttp.ClientSession
) -> None:
    """Test Unable to decode response from Enlighten"""
    version = "7.6.175_standard"
    start_7_firmware_mock(mock_aioresponse)
    await prep_envoy(mock_aioresponse, "127.0.0.1", version)

<<<<<<< HEAD
    # Override the login endpoint to return invalid JSON
    mock_response(
        mock_aioresponse,
        "post",
        "https://enlighten.enphaseenergy.com/login/login.json?",
        reset=True,
=======
    from .common import override_mock

    # Override the login endpoint to return invalid JSON
    override_mock(
        mock_aioresponse,
        "post",
        "https://enlighten.enphaseenergy.com/login/login.json?",
>>>>>>> 7c69d487
        status=200,
        body="nojson",
    )

    envoy = Envoy("127.0.0.1", client=test_client_session)
    await envoy.setup()
    with pytest.raises(EnvoyAuthenticationError):
        await envoy.authenticate("username", "password")


@pytest.mark.asyncio
async def test_token_with_7_6_175_standard(
    mock_aioresponse: aioresponses, test_client_session: aiohttp.ClientSession
) -> None:
    """Test auth using token"""
    version = "7.6.175_standard"
    start_7_firmware_mock(mock_aioresponse)
    await prep_envoy(mock_aioresponse, "127.0.0.1", version)

    envoy = Envoy("127.0.0.1", client=test_client_session)
    await envoy.setup()

    token = jwt.encode(
        payload={"name": "envoy", "exp": 1707837780, "enphaseUser": "owner"},
        key="secret",
        algorithm="HS256",
    )

    await envoy.authenticate("username", "password", token)
    assert isinstance(envoy.auth, EnvoyTokenAuth)
    assert envoy.auth.expire_timestamp == 1707837780
    assert envoy.auth.token == token
    assert envoy.auth.token_type == "owner"

    # test cookies function now cookies are not on request
    assert envoy.auth.cookies == {}

    # execute refresh code cov
    await envoy.auth.refresh()

    # cov: test force no serial error
    # Your firmware requires token authentication,
    # but no envoy serial number was provided to obtain the token
    used_serial = envoy.auth.envoy_serial
    envoy.auth.envoy_serial = None
    with pytest.raises(EnvoyAuthenticationError):
        await envoy.auth.refresh()
    envoy.auth.envoy_serial = used_serial

    # cov: test force no cloud credentials error
    # Your firmware requires token authentication
    # but no cloud credentials were provided to obtain the token
    envoy.auth.cloud_password = None
    with pytest.raises(EnvoyAuthenticationError):
        await envoy.auth.refresh()


@pytest.mark.asyncio
async def test_remote_login_response_with_7_6_175_standard(
    mock_aioresponse: aioresponses, test_client_session: aiohttp.ClientSession
) -> None:
    """Test enlighten login response for is_consumer and manager_token"""
    version = "7.6.175_standard"
    start_7_firmware_mock(mock_aioresponse)
    await prep_envoy(mock_aioresponse, "127.0.0.1", version)

<<<<<<< HEAD
    envoy = Envoy("127.0.0.1", client=test_client_session)
    await envoy.setup()
=======
    # set log level to info 1 time for GET and 1 time for POST to improve COV
    with temporary_log_level("pyenphase", logging.INFO):
        envoy = Envoy("127.0.0.1", client=test_client_session)
        await envoy.setup()
        await envoy.authenticate("username", "password")
>>>>>>> 7c69d487

    assert isinstance(envoy.auth, EnvoyTokenAuth)
    assert envoy.auth.manager_token == "1234567890"
    assert envoy.auth.is_consumer

    # read unused auth from EnvoyTokenAuth to improve COV
    assert envoy.auth.auth is None


# S<|MERGE_RESOLUTION|>--- conflicted
+++ resolved
@@ -20,7 +20,6 @@
     get_mock_envoy,
     load_fixture,
     load_json_fixture,
-    mock_response,
     prep_envoy,
     start_7_firmware_mock,
     temporary_log_level,
@@ -55,60 +54,24 @@
 ) -> None:
     """Verify with 3.9.36 firmware with incorrect auth."""
     version = "3.9.36_bad_auth"
-<<<<<<< HEAD
-    mock_response(
-        mock_aioresponse,
-        "get",
-        "https://127.0.0.1/info",
-        status=200,
-        body=await load_fixture(version, "info"),
-    )
-    mock_response(
-        mock_aioresponse, "get", "https://127.0.0.1/info.xml", status=200, body=""
-    )
-    mock_response(mock_aioresponse, "get", "https://127.0.0.1/production", status=404)
-    mock_response(
-        mock_aioresponse, "get", "https://127.0.0.1/production.json", status=404
-    )
-    mock_response(
-        mock_aioresponse,
-        "get",
+    mock_aioresponse.get(
+        "https://127.0.0.1/info", status=200, body=await load_fixture(version, "info")
+    )
+    mock_aioresponse.get("https://127.0.0.1/info.xml", status=200, body="")
+    mock_aioresponse.get("https://127.0.0.1/production", status=404)
+    mock_aioresponse.get("https://127.0.0.1/production.json", status=404)
+    mock_aioresponse.get(
         "https://127.0.0.1/api/v1/production",
         status=401,
         payload=await load_json_fixture(version, "api_v1_production"),
     )
-    mock_response(
-        mock_aioresponse,
-        "get",
-=======
-    mock_aioresponse.get(
-        "https://127.0.0.1/info", status=200, body=await load_fixture(version, "info")
-    )
-    mock_aioresponse.get("https://127.0.0.1/info.xml", status=200, body="")
-    mock_aioresponse.get("https://127.0.0.1/production", status=404)
-    mock_aioresponse.get("https://127.0.0.1/production.json", status=404)
-    mock_aioresponse.get(
-        "https://127.0.0.1/api/v1/production",
-        status=401,
-        payload=await load_json_fixture(version, "api_v1_production"),
-    )
-    mock_aioresponse.get(
->>>>>>> 7c69d487
+    mock_aioresponse.get(
         "https://127.0.0.1/api/v1/production/inverters",
         status=200,
         payload=await load_json_fixture(version, "api_v1_production_inverters"),
     )
-<<<<<<< HEAD
-    mock_response(
-        mock_aioresponse,
-        "get",
-        "https://127.0.0.1/ivp/ensemble/inventory",
-        status=200,
-        payload=[],
-=======
     mock_aioresponse.get(
         "https://127.0.0.1/ivp/ensemble/inventory", status=200, payload=[]
->>>>>>> 7c69d487
     )
 
     path = f"tests/fixtures/{version}"
@@ -118,28 +81,6 @@
             json_data = await load_json_fixture(version, "admin_lib_tariff")
         except json.decoder.JSONDecodeError:
             json_data = None
-<<<<<<< HEAD
-        mock_response(
-            mock_aioresponse,
-            "get",
-            "https://127.0.0.1/admin/lib/tariff",
-            status=200,
-            payload=json_data,
-        )
-    else:
-        mock_response(
-            mock_aioresponse, "get", "https://127.0.0.1/admin/lib/tariff", status=401
-        )
-
-    mock_response(
-        mock_aioresponse, "get", "https://127.0.0.1/ivp/meters", status=200, payload=[]
-    )
-
-    # Add the HTTP version of api/v1/production with 401 as well
-    mock_response(
-        mock_aioresponse,
-        "get",
-=======
         mock_aioresponse.get(
             "https://127.0.0.1/admin/lib/tariff", status=200, payload=json_data
         )
@@ -150,34 +91,15 @@
 
     # Add the HTTP version of api/v1/production with 401 as well
     mock_aioresponse.get(
->>>>>>> 7c69d487
         "http://127.0.0.1/api/v1/production",
         status=401,
         payload=await load_json_fixture(version, "api_v1_production"),
     )
 
     # Add other required endpoints for the probe
-<<<<<<< HEAD
-    mock_response(
-        mock_aioresponse,
-        "get",
-        "https://127.0.0.1/production.json?details=1",
-        status=404,
-    )
-    mock_response(
-        mock_aioresponse,
-        "get",
-        "http://127.0.0.1/production.json?details=1",
-        status=404,
-    )
-    mock_response(
-        mock_aioresponse,
-        "get",
-=======
     mock_aioresponse.get("https://127.0.0.1/production.json?details=1", status=404)
     mock_aioresponse.get("http://127.0.0.1/production.json?details=1", status=404)
     mock_aioresponse.get(
->>>>>>> 7c69d487
         "http://127.0.0.1/production",
         status=200,
         body=await load_fixture(version, "production"),
@@ -193,60 +115,24 @@
 ) -> None:
     """Test Authentication failed for http://127.0.0.1/api/v1/production."""
     version = "3.9.36_bad_auth"
-<<<<<<< HEAD
-    mock_response(
-        mock_aioresponse,
-        "get",
-        "https://127.0.0.1/info",
-        status=200,
-        body=await load_fixture(version, "info"),
-    )
-    mock_response(
-        mock_aioresponse, "get", "https://127.0.0.1/info.xml", status=200, body=""
-    )
-    mock_response(mock_aioresponse, "get", "https://127.0.0.1/production", status=404)
-    mock_response(
-        mock_aioresponse, "get", "https://127.0.0.1/production.json", status=404
-    )
-    mock_response(
-        mock_aioresponse,
-        "get",
+    mock_aioresponse.get(
+        "https://127.0.0.1/info", status=200, body=await load_fixture(version, "info")
+    )
+    mock_aioresponse.get("https://127.0.0.1/info.xml", status=200, body="")
+    mock_aioresponse.get("https://127.0.0.1/production", status=404)
+    mock_aioresponse.get("https://127.0.0.1/production.json", status=404)
+    mock_aioresponse.get(
         "https://127.0.0.1/api/v1/production",
         status=401,
         payload=await load_json_fixture(version, "api_v1_production"),
     )
-    mock_response(
-        mock_aioresponse,
-        "get",
-=======
-    mock_aioresponse.get(
-        "https://127.0.0.1/info", status=200, body=await load_fixture(version, "info")
-    )
-    mock_aioresponse.get("https://127.0.0.1/info.xml", status=200, body="")
-    mock_aioresponse.get("https://127.0.0.1/production", status=404)
-    mock_aioresponse.get("https://127.0.0.1/production.json", status=404)
-    mock_aioresponse.get(
-        "https://127.0.0.1/api/v1/production",
-        status=401,
-        payload=await load_json_fixture(version, "api_v1_production"),
-    )
-    mock_aioresponse.get(
->>>>>>> 7c69d487
+    mock_aioresponse.get(
         "https://127.0.0.1/api/v1/production/inverters",
         status=200,
         payload=await load_json_fixture(version, "api_v1_production_inverters"),
     )
-<<<<<<< HEAD
-    mock_response(
-        mock_aioresponse,
-        "get",
-        "https://127.0.0.1/ivp/ensemble/inventory",
-        status=200,
-        payload=[],
-=======
     mock_aioresponse.get(
         "https://127.0.0.1/ivp/ensemble/inventory", status=200, payload=[]
->>>>>>> 7c69d487
     )
 
     path = f"tests/fixtures/{version}"
@@ -256,28 +142,6 @@
             json_data = await load_json_fixture(version, "admin_lib_tariff")
         except json.decoder.JSONDecodeError:
             json_data = None
-<<<<<<< HEAD
-        mock_response(
-            mock_aioresponse,
-            "get",
-            "https://127.0.0.1/admin/lib/tariff",
-            status=200,
-            payload=json_data,
-        )
-    else:
-        mock_response(
-            mock_aioresponse, "get", "https://127.0.0.1/admin/lib/tariff", status=401
-        )
-
-    mock_response(
-        mock_aioresponse, "get", "https://127.0.0.1/ivp/meters", status=200, payload=[]
-    )
-
-    # Add the HTTP version of api/v1/production with 401 as well
-    mock_response(
-        mock_aioresponse,
-        "get",
-=======
         mock_aioresponse.get(
             "https://127.0.0.1/admin/lib/tariff", status=200, payload=json_data
         )
@@ -288,34 +152,15 @@
 
     # Add the HTTP version of api/v1/production with 401 as well
     mock_aioresponse.get(
->>>>>>> 7c69d487
         "http://127.0.0.1/api/v1/production",
         status=401,
         payload=await load_json_fixture(version, "api_v1_production"),
     )
 
     # Add other required endpoints for the probe
-<<<<<<< HEAD
-    mock_response(
-        mock_aioresponse,
-        "get",
-        "https://127.0.0.1/production.json?details=1",
-        status=404,
-    )
-    mock_response(
-        mock_aioresponse,
-        "get",
-        "http://127.0.0.1/production.json?details=1",
-        status=404,
-    )
-    mock_response(
-        mock_aioresponse,
-        "get",
-=======
     mock_aioresponse.get("https://127.0.0.1/production.json?details=1", status=404)
     mock_aioresponse.get("http://127.0.0.1/production.json?details=1", status=404)
     mock_aioresponse.get(
->>>>>>> 7c69d487
         "http://127.0.0.1/production",
         status=200,
         body=await load_fixture(version, "production"),
@@ -434,17 +279,6 @@
     start_7_firmware_mock(mock_aioresponse)
     await prep_envoy(mock_aioresponse, "127.0.0.1", version)
 
-<<<<<<< HEAD
-    mock_response(
-        mock_aioresponse,
-        "get",
-        "https://127.0.0.1" + URL_AUTH_CHECK_JWT,
-        reset=True,
-        status=404,
-        body="no jwt",
-    )
-
-=======
     from .common import override_mock
 
     override_mock(
@@ -455,7 +289,6 @@
         body="no jwt",
     )
 
->>>>>>> 7c69d487
     envoy = Envoy("127.0.0.1", client=test_client_session)
     await envoy.setup()
     with pytest.raises(EnvoyAuthenticationError):
@@ -471,20 +304,12 @@
     start_7_firmware_mock(mock_aioresponse)
     await prep_envoy(mock_aioresponse, "127.0.0.1", version)
 
-<<<<<<< HEAD
-    mock_response(
+    from .common import override_mock
+
+    override_mock(
         mock_aioresponse,
         "post",
         "https://enlighten.enphaseenergy.com/login/login.json?",
-        reset=True,
-=======
-    from .common import override_mock
-
-    override_mock(
-        mock_aioresponse,
-        "post",
-        "https://enlighten.enphaseenergy.com/login/login.json?",
->>>>>>> 7c69d487
         status=500,
         payload={
             "session_id": "1234567890",
@@ -495,21 +320,6 @@
             "manager_token": "1234567890",
         },
     )
-<<<<<<< HEAD
-    mock_response(
-        mock_aioresponse,
-        "post",
-        "https://entrez.enphaseenergy.com/tokens",
-        reset=True,
-        status=500,
-        body="token",
-    )
-    mock_response(
-        mock_aioresponse,
-        "get",
-        "https://127.0.0.1/auth/check_jwt",
-        reset=True,
-=======
     override_mock(
         mock_aioresponse,
         "post",
@@ -521,7 +331,6 @@
         mock_aioresponse,
         "get",
         "https://127.0.0.1/auth/check_jwt",
->>>>>>> 7c69d487
         status=200,
         payload={},
     )
@@ -541,24 +350,14 @@
     start_7_firmware_mock(mock_aioresponse)
     await prep_envoy(mock_aioresponse, "127.0.0.1", version)
 
-<<<<<<< HEAD
+    from .common import override_mock
+
     # The login endpoint is already mocked with 200 by start_7_firmware_mock
     # Only override the tokens endpoint to fail
-    mock_response(
+    override_mock(
         mock_aioresponse,
         "post",
         "https://entrez.enphaseenergy.com/tokens",
-        reset=True,
-=======
-    from .common import override_mock
-
-    # The login endpoint is already mocked with 200 by start_7_firmware_mock
-    # Only override the tokens endpoint to fail
-    override_mock(
-        mock_aioresponse,
-        "post",
-        "https://entrez.enphaseenergy.com/tokens",
->>>>>>> 7c69d487
         status=500,
         body="token",
     )
@@ -582,22 +381,13 @@
     start_7_firmware_mock(mock_aioresponse)
     await prep_envoy(mock_aioresponse, "127.0.0.1", version)
 
-<<<<<<< HEAD
+    from .common import override_mock
+
     # Override the login endpoint to return invalid JSON
-    mock_response(
+    override_mock(
         mock_aioresponse,
         "post",
         "https://enlighten.enphaseenergy.com/login/login.json?",
-        reset=True,
-=======
-    from .common import override_mock
-
-    # Override the login endpoint to return invalid JSON
-    override_mock(
-        mock_aioresponse,
-        "post",
-        "https://enlighten.enphaseenergy.com/login/login.json?",
->>>>>>> 7c69d487
         status=200,
         body="nojson",
     )
@@ -664,16 +454,11 @@
     start_7_firmware_mock(mock_aioresponse)
     await prep_envoy(mock_aioresponse, "127.0.0.1", version)
 
-<<<<<<< HEAD
-    envoy = Envoy("127.0.0.1", client=test_client_session)
-    await envoy.setup()
-=======
     # set log level to info 1 time for GET and 1 time for POST to improve COV
     with temporary_log_level("pyenphase", logging.INFO):
         envoy = Envoy("127.0.0.1", client=test_client_session)
         await envoy.setup()
         await envoy.authenticate("username", "password")
->>>>>>> 7c69d487
 
     assert isinstance(envoy.auth, EnvoyTokenAuth)
     assert envoy.auth.manager_token == "1234567890"
