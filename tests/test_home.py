--- conflicted
+++ resolved
@@ -177,17 +177,6 @@
     caplog.clear()
 
     mock_aioresponse.get(
-<<<<<<< HEAD
-        "https://127.0.0.1/home", exception=aiohttp.ClientError("Test protocolerror")
-    )
-    # interface_settings catches and logs exceptions, doesn't re-raise
-    await envoy.interface_settings()
-    assert "Failure getting interface information" in caplog.text
-    caplog.clear()
-
-    mock_aioresponse.get(
-=======
->>>>>>> 7c69d487
         "https://127.0.0.1/home",
         exception=asyncio.TimeoutError("Test timeoutexception"),
     )
