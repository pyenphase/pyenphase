[project]
name = "pyenphase"
version = "2.0.0"
description = "Library to control enphase envoy"
authors = [{ name = "pyenphase", email = "cgarwood@gmail.com" }]
license = "MIT"
readme = "README.md"
requires-python = ">=3.10"
dynamic = ["classifiers", "dependencies"]

[tool.poetry]
name = "pyenphase"
version = "2.0.0"
description = "Library to control enphase envoy"
authors = ["pyenphase <cgarwood@gmail.com>"]
classifiers = [
    "Development Status :: 5 - Production/Stable",
    "Intended Audience :: Developers",
    "Natural Language :: English",
    "Operating System :: OS Independent",
    "Topic :: Software Development :: Libraries",
]
packages = [
    { include = "pyenphase", from = "src" },
]

[project.urls]
"Documentation" = "https://pyenphase.readthedocs.io"
"Repository" = "https://github.com/pyenphase/pyenphase"
"Bug Tracker" = "https://github.com/pyenphase/pyenphase/issues"
"Changelog" = "https://github.com/pyenphase/pyenphase/blob/main/CHANGELOG.md"


[tool.poetry.dependencies]
python = "^3.10"
<<<<<<< HEAD
aiohttp = ">=3.12.0"
=======
aiohttp = ">=3.12.8"
>>>>>>> 7c69d487
lxml = ">=4.9.2"
pyjwt = ">=2.7.0"
awesomeversion = ">=22.9.0"
tenacity = ">=8.2.2,<10.0.0"
envoy-utils = ">=0.0.1"
orjson = ">=3.10"

[tool.poetry.group.dev.dependencies]
pytest = ">=7,<9"
pytest-cov = ">=5,<7"
types-orjson = "^3.6.2"
aioresponses = ">=0.7.6"
pytest-asyncio = ">=0.21.1,<0.27.0"
syrupy = "^4.5.0"
pytest-timeout = "^2.4.0"

[tool.poetry.group.docs]
optional = true

[tool.poetry.group.docs.dependencies]
myst-parser = ">=0.16"
sphinx = ">=4.0"
sphinx-rtd-theme = ">=1.0"
sphinx-autodoc-typehints = ">=1.25.2,<4.0.0"

[tool.semantic_release]
branch = "main"
version_toml = ["pyproject.toml:project.version", "pyproject.toml:tool.poetry.version"]
version_variables = ["src/pyenphase/__init__.py:__version__"]
build_command = "pip install poetry && poetry build"

[tool.pytest.ini_options]
addopts = "-v -Wdefault --cov=pyenphase --cov-report=term-missing:skip-covered --timeout=5"
pythonpath = ["src"]
timeout = 5
timeout_method = "thread"

[tool.coverage.run]
branch = true

[tool.coverage.report]
exclude_lines = [
    "pragma: no cover",
    "@overload",
    "if TYPE_CHECKING",
    "raise NotImplementedError",
    'if __name__ == "__main__":',
]

[tool.ruff]
target-version = "py310"
line-length = 88

[tool.ruff.lint]
ignore = [
    "S101", # use of assert
    "D203", # 1 blank line required before class docstring
    "D212", # Multi-line docstring summary should start at the first line
    "D100", # Missing docstring in public module
    "D101", # Missing docstring in public module
    "D102", # Missing docstring in public method
    "D103", # Missing docstring in public module
    "D104", # Missing docstring in public package
    "D105", # Missing docstring in magic method
    "D107", # Missing docstring in `__init__`
    "D400", # First line should end with a period
    "D401", # First line of docstring should be in imperative mood
    "D205", # 1 blank line required between summary line and description
    "D415", # First line should end with a period, question mark, or exclamation point
    "D417", # Missing argument descriptions in the docstring
    "E501", # Line too long
    "RUF012", # Mutable class attributes should be annotated with `typing.ClassVar`
    "B008", # Do not perform function call
    "S110", # `try`-`except`-`pass` detected, consider logging the exception
    "D106", # Missing docstring in public nested class
    "UP007", # typer needs Optional syntax
    "UP038", # Use `X | Y` in `isinstance` is slower
    "S603", #  check for execution of untrusted input
    "S105", # possible hard coded creds
]
select = [
    "B",   # flake8-bugbear
    "D",   # flake8-docstrings
    "C4",  # flake8-comprehensions
    "S",   # flake8-bandit
    "F",   # pyflake
    "E",   # pycodestyle
    "W",   # pycodestyle
    "UP",  # pyupgrade
    "I",   # isort
    "RUF", # ruff specific
]

[tool.ruff.lint.per-file-ignores]
"tests/**/*" = [
    "D100",
    "D101",
    "D102",
    "D103",
    "D104",
    "S101",
]
"setup.py" = ["D100"]
"conftest.py" = ["D100"]
"docs/conf.py" = ["D100"]

[tool.ruff.lint.isort]
known-first-party = ["pyenphase", "tests"]

[tool.mypy]
check_untyped_defs = true
disallow_any_generics = true
disallow_incomplete_defs = true
disallow_untyped_defs = true
mypy_path = "src/"
no_implicit_optional = true
show_error_codes = true
warn_unreachable = true
warn_unused_ignores = true
exclude = [
    'docs/.*',
    'setup.py',
]

[[tool.mypy.overrides]]
module = "tests.*"
allow_untyped_defs = true

[[tool.mypy.overrides]]
module = "docs.*"
ignore_errors = true

[build-system]
requires = ["poetry-core>=2.0.0"]
build-backend = "poetry.core.masonry.api"<|MERGE_RESOLUTION|>--- conflicted
+++ resolved
@@ -33,11 +33,7 @@
 
 [tool.poetry.dependencies]
 python = "^3.10"
-<<<<<<< HEAD
-aiohttp = ">=3.12.0"
-=======
 aiohttp = ">=3.12.8"
->>>>>>> 7c69d487
 lxml = ">=4.9.2"
 pyjwt = ">=2.7.0"
 awesomeversion = ">=22.9.0"
